--- conflicted
+++ resolved
@@ -133,9 +133,6 @@
 - Kevin Burke <kev@inburke.com>
 - Flavio Curella
 - David Pursehouse <david.pursehouse@gmail.com> @dpursehouse
-<<<<<<< HEAD
 - Jon Parise
 - Alexander Karpinsky @homm86
-=======
-- Marc Schlaich @schlamar
->>>>>>> 12760f22
+- Marc Schlaich @schlamar